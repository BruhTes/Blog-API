package usecase

import (
	"Blog-API/internal/domain"
	"errors"
	"fmt"
	"mime/multipart"
	"time"

	"go.mongodb.org/mongo-driver/bson/primitive"
)

type UserUseCase struct {
	userRepo        domain.UserRepository
	passwordService domain.PasswordService
	jwtService      domain.JWTService
	sessionRepo     domain.SessionRepository
	emailService    domain.EmailService
	fileService     domain.FileService
	workerPool      domain.WorkerPool
	oauthService    domain.OAuthService
}

func NewUserUseCase(
	userRepo domain.UserRepository,
	passwordService domain.PasswordService,
	jwtService domain.JWTService,
	sessionRepo domain.SessionRepository,
	emailService domain.EmailService,
	fileService domain.FileService,
	workerPool domain.WorkerPool,
	oauthService domain.OAuthService,
) domain.UserUseCase {
	return &UserUseCase{
		userRepo:        userRepo,
		passwordService: passwordService,
		jwtService:      jwtService,
		sessionRepo:     sessionRepo,
		emailService:    emailService,
		fileService:     fileService,
		workerPool:      workerPool,
		oauthService:    oauthService,
	}
}

func (u *UserUseCase) Register(username, email, password string) (*domain.User, error) {
	if err := u.passwordService.ValidatePassword(password); err != nil {
		return nil, err
	}

	existingUser, _ := u.userRepo.GetByEmail(email)
	if existingUser != nil {
		return nil, errors.New("user with this email already exists")
	}

	existingUser, _ = u.userRepo.GetByUsername(username)
	if existingUser != nil {
		return nil, errors.New("user with this username already exists")
	}

	hashedPassword, err := u.passwordService.HashPassword(password)
	if err != nil {
		return nil, err
	}

	user := &domain.User{
		Username:  username,
		Email:     email,
		Password:  hashedPassword,
		Role:      "user", // Default role
		CreatedAt: time.Now(),
		UpdatedAt: time.Now(),
	}

	if err := u.userRepo.Create(user); err != nil {
		return nil, err
	}

	return user, nil
}

func (u *UserUseCase) Login(email, password string) (*domain.LoginResponse, error) {
	user, err := u.userRepo.GetByEmail(email)
	if err != nil {
		return nil, errors.New("invalid email or password")
	}

	if !u.passwordService.CheckPassword(password, user.Password) {
		return nil, errors.New("invalid email or password")
	}

	// Generate access token
	accessToken, err := u.jwtService.GenerateAccessToken(user.ID, user.Email, user.Role)
	if err != nil {
		return nil, err
	}

	// Generate refresh token
	refreshToken, err := u.jwtService.GenerateRefreshToken(user.ID, user.Email, user.Role)
	if err != nil {
		return nil, err
	}

	// Create session with refresh token
	session := &domain.Session{
		UserID:       user.ID,
		Username:     user.Username,
		Token:        refreshToken,
		IsActive:     true,
		CreatedAt:    time.Now(),
		ExpiresAt:    time.Now().Add(time.Hour * 24 * 7), // exp in 7 days
		LastActivity: time.Now(),
	}
	if err := u.sessionRepo.Create(session); err != nil {
		return nil, err
	}

	// Return login response
	return &domain.LoginResponse{
		User:         user,
		AccessToken:  accessToken,
		RefreshToken: refreshToken,
	}, nil
}

func (u *UserUseCase) GetByID(id primitive.ObjectID) (*domain.User, error) {
	return u.userRepo.GetByID(id)
}

func (u *UserUseCase) UpdateProfile(id primitive.ObjectID, req *domain.UpdateProfileRequest) (*domain.User, error) {
	// Check if user exists
	currentUser, err := u.userRepo.GetByID(id)
	if err != nil {
		return nil, err
	}

	// Prepare updates
	updates := make(map[string]interface{})

	// Handle username update with uniqueness check
	if req.Username != nil && *req.Username != currentUser.Username {
		// Check if username already exists (excluding current user)
		existingUser, _ := u.userRepo.GetByUsername(*req.Username)
		if existingUser != nil && existingUser.ID != id {
			return nil, errors.New("username already exists")
		}
		updates["username"] = *req.Username
	}

	// Handle email update with uniqueness check
	if req.Email != nil && *req.Email != currentUser.Email {
		// Check if email already exists (excluding current user)
		if existingUser, _ := u.userRepo.GetByEmail(*req.Email); existingUser != nil && existingUser.ID != id {
			return nil, errors.New("email already exists")
		}
		updates["email"] = *req.Email
	}

	// Handle bio update
	if req.Bio != nil {
		updates["bio"] = *req.Bio
	}

	// Add updated_at timestamp
	updates["updated_at"] = time.Now()

	// Update user if there are any changes
	if len(updates) > 1 { // More than just updated_at
		if err := u.userRepo.UpdateProfile(id, updates); err != nil {
			return nil, err
		}
	}

	// Return updated user
	return u.userRepo.GetByID(id)
}

func (u *UserUseCase) ValidatePassword(password string) error {
	return u.passwordService.ValidatePassword(password)
}

func (u *UserUseCase) HashPassword(password string) (string, error) {
	return u.passwordService.HashPassword(password)
}

func (u *UserUseCase) CheckPassword(password, hash string) bool {
	return u.passwordService.CheckPassword(password, hash)
}

func (u *UserUseCase) RefreshToken(refreshToken string) (*domain.LoginResponse, error) {
	// RefreshToken refreshes an access token using a refresh token
	claims, err := u.jwtService.ValidateToken(refreshToken)
	if err != nil {
		return nil, errors.New("invalid refresh token")
	}

	// Get the corresponding session from the database
	session, err := u.sessionRepo.GetByUserID(claims.UserID)
	if err != nil {
		return nil, errors.New("session not found")
	}

	// Check if the session is still active and has not expired
	if !session.IsActive || time.Now().After(session.ExpiresAt) {
		return nil, errors.New("session is expired or inactive")
	}

	// Get the full user details
	user, err := u.userRepo.GetByID(claims.UserID)
	if err != nil {
		return nil, errors.New("user not found")
	}

	// Generate new access token
	newAccessToken, err := u.jwtService.GenerateAccessToken(user.ID, user.Email, user.Role)
	if err != nil {
		return nil, err
	}
	// Update last active time on the session
	err = u.sessionRepo.UpdateLastActivity(session.ID)
	if err != nil {
		return nil, err
	}

	// Return the response with the new access token and the original refresh token
	return &domain.LoginResponse{
		User:         user,
		AccessToken:  newAccessToken,
		RefreshToken: refreshToken,
	}, nil
}

func (u *UserUseCase) Logout(userID primitive.ObjectID) error {
	return u.sessionRepo.DeleteByUserID(userID)

}

func (u *UserUseCase) VerifyEmail(token string) error {
	session, err := u.sessionRepo.GetByVerificationToken(token)
	if err != nil {
		return errors.New("invalid or expired verification token")
	}
	
	if time.Now().After(session.VerificationTokenExpiresAt) {
		return errors.New("invalid or expired verification token")
	}

	if err := u.userRepo.UpdateEmailVerificationStatus(session.UserID, true); err != nil {
		return err
	}

	session.VerificationToken = ""
	return u.sessionRepo.Update(session)
}

func (u *UserUseCase) SendVerificationEmail(email string) error {
	user, err := u.userRepo.GetByEmail(email)
	if err != nil {
		return errors.New("if a user with this email exists, a verification email has been sent")
	}

	if user.EmailVerified {
		return errors.New("email is already verified")
	}

	verificationToken := u.passwordService.GenerateSecureToken(32)

	session := &domain.Session{
		UserID:                     user.ID,
		Username:                   user.Username,
		VerificationToken:          verificationToken,
		VerificationTokenExpiresAt: time.Now().Add(24 * time.Hour),
		IsActive:                   false, // this is not a login session
	}
	
	existingSession, _ := u.sessionRepo.GetByUserID(user.ID)
	if existingSession != nil {
		existingSession.VerificationToken = session.VerificationToken
		existingSession.VerificationTokenExpiresAt = session.VerificationTokenExpiresAt
		if err := u.sessionRepo.Update(existingSession); err != nil {
			return err
		}
	} else {
		if err := u.sessionRepo.Create(session); err != nil {
			return err
		}
	}

<<<<<<< HEAD
	// send the email in Background
	u.workerPool.Submit(&EmailJob{
		EmailService: u.emailService,
		Type:         "verification",
		Email:        user.Email,
		Username:     user.Username,
		Token:        verificationToken,
	})
=======
	go u.emailService.SendVerificationEmail(user.Email, user.Username, verificationToken)
>>>>>>> 78d5313b
	return nil
}

func (u *UserUseCase) SendPasswordResetEmail(email string) error {
	user, err := u.userRepo.GetByEmail(email)
	if err != nil {
		return errors.New("if a user with this email exists, a password reset email has been sent")
	}

	resetToken := u.passwordService.GenerateSecureToken(32)

	session, err := u.sessionRepo.GetByUserID(user.ID)
	if err != nil || session == nil {
		session = &domain.Session{UserID: user.ID, Username: user.Username}
	}

	session.PasswordResetToken = resetToken
	session.ResetTokenExpiresAt = time.Now().Add(1 * time.Hour)
	if err != nil {
		if err := u.sessionRepo.Create(session); err != nil {
			return err
		}
	} else {
		if err := u.sessionRepo.Update(session); err != nil {
			return err
		}
	}

	//go u.emailService.SendPasswordResetEmail(user.Email, user.Username, resetToken)
	u.workerPool.Submit(&EmailJob{
		EmailService: u.emailService,
		Type:         "password_reset",
		Email:        user.Email,
		Username:     user.Username,
		Token:        resetToken,
	})
	return nil
}

func (u *UserUseCase) ResetPassword(token, newPassword string) error {
	if err := u.passwordService.ValidatePassword(newPassword); err != nil {
		return err
	}

	session, err := u.sessionRepo.GetByResetToken(token)
	if err != nil {
		return errors.New("invalid or expired passoword reset token")
	}
	if time.Now().After(session.ResetTokenExpiresAt) {
		return errors.New("invalid or expired password reset token")
	}

	hashedPassword, err := u.passwordService.HashPassword(newPassword)
	if err != nil {
		return err
	}
	if err := u.userRepo.UpdatePassword(session.UserID, hashedPassword); err != nil {
		return err
	}
	session.PasswordResetToken = ""
	return u.sessionRepo.Update(session)
}

func (u *UserUseCase) UpdateRole(adminUserID, targetUserID primitive.ObjectID, role string) error {
	adminUser, err := u.userRepo.GetByID(adminUserID)
	if err != nil {
		return errors.New("admin user not found")
	}
	if adminUser.Role != domain.RoleAdmin {
		return errors.New("target user not found")
	}
	if adminUserID == targetUserID && role == domain.RoleUser {
		return errors.New("admins cannot demote themselves")
	}
	return u.userRepo.UpdateRole(targetUserID, role)
}
func (u *UserUseCase) UploadProfilePicture(userID primitive.ObjectID, file multipart.File, handler *multipart.FileHeader) (*domain.User, error) {
	// 1. Save the file using the file service interface.
	photo, err := u.fileService.SaveProfilePicture(userID, file, handler)
	if err != nil {
		return nil, fmt.Errorf("failed to save file: %w", err)
	}

	// 2. Update the user's document in the database.
	if err := u.userRepo.UpdateProfilePicture(userID, photo); err != nil {
		return nil, fmt.Errorf("failed to update user profile in database: %w", err)
	}

	return u.userRepo.GetByID(userID)
}
<<<<<<< HEAD

// core logic for  OAuth login/registration

func (u *UserUseCase) OAuthLogin(provider, state, code, storedState string) (*domain.LoginResponse, error) {
	// csrf protection
	if state != storedState {
		return nil, errors.New("invalid oauth state")
	}
	// exchange code for a token from the provider
	token, err := u.oauthService.ExchangeCodeForToken(provider, code)
	if err != nil {
		return nil, fmt.Errorf("failed to exchange code: %w", err)
	}
	// get user info from the provider
	oauthID, email, username, err := u.oauthService.GetUserInfo(provider, token)
	if err != nil {
		return nil, fmt.Errorf("failed to get user info: %w", err)
	}
	// check if a user with this oauth id already exists
	user, err := u.userRepo.GetByOAuth(provider, oauthID)
	if err != nil && err.Error() != "user not found" {
		return nil, err
	}
	// if user does not exist, it's a new registration
	if user == nil {
		existingUser, _ := u.userRepo.GetByEmail(email)
		if existingUser != nil {
			return nil, errors.New("user with this email already exists, please log in with your password")
		}
		// create new user
		newUser := &domain.User{
			Username:      username,
			Email:         email,
			EmailVerified: true,
			OAuthProvider: provider,
			OAuthID:       oauthID,
			Role:          domain.RoleUser,
		}
		if err := u.userRepo.Create(newUser); err != nil {
			return nil, err
		}
		user = newUser
	}

	//issue our application's own JWTs
	accessToken, err := u.jwtService.GenerateAccessToken(user.ID, user.Email, user.Role)
	if err != nil {
		return nil, err
	}
	refreshToken, err := u.jwtService.GenerateRefreshToken(user.ID, user.Email, user.Role)
	if err != nil {
		return nil, err
	}
	// session creation or updation for refresh token
	session, _ := u.sessionRepo.GetByUserID(user.ID)
	if session == nil {
		session = &domain.Session{UserID: user.ID}
	}
	session.Username = user.Username
	session.Token = refreshToken
	session.IsActive = true
	session.CreatedAt = time.Now()
	session.ExpiresAt = time.Now().Add(time.Hour * 24 * 7)

	//upsert logic for session
	if _, err := u.sessionRepo.GetByUserID(user.ID); err != nil {
		u.sessionRepo.Create(session)
	} else {
		u.sessionRepo.Update(session)
	}

	return &domain.LoginResponse{
		User:         user,
		AccessToken:  accessToken,
		RefreshToken: refreshToken,
	}, nil

}
=======
>>>>>>> 78d5313b
<|MERGE_RESOLUTION|>--- conflicted
+++ resolved
@@ -285,8 +285,6 @@
 			return err
 		}
 	}
-
-<<<<<<< HEAD
 	// send the email in Background
 	u.workerPool.Submit(&EmailJob{
 		EmailService: u.emailService,
@@ -295,9 +293,8 @@
 		Username:     user.Username,
 		Token:        verificationToken,
 	})
-=======
 	go u.emailService.SendVerificationEmail(user.Email, user.Username, verificationToken)
->>>>>>> 78d5313b
+
 	return nil
 }
 
@@ -388,7 +385,6 @@
 
 	return u.userRepo.GetByID(userID)
 }
-<<<<<<< HEAD
 
 // core logic for  OAuth login/registration
 
@@ -466,6 +462,4 @@
 		RefreshToken: refreshToken,
 	}, nil
 
-}
-=======
->>>>>>> 78d5313b
+}